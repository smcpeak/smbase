--- conflicted
+++ resolved
@@ -161,12 +161,4 @@
 int compareStringPtrs(std::string const *a, std::string const *b);
 
 
-<<<<<<< HEAD
-// Unit tests, implemented in strutil-test.cc.
-void test_strutil();
-
-
-#endif // STRUTIL_H
-=======
-#endif // SMBASE_STRUTIL_H
->>>>>>> 6784ee4e
+#endif // SMBASE_STRUTIL_H