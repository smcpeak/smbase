// bflatten.cc
// Code for bflatten.h.

// See license.txt for copyright and terms of use.

#include "bflatten.h"                  // this module

<<<<<<< HEAD
#include "smbase/exc.h"                // xformat
#include "smbase/hashtbl.h"            // HashTable
#include "smbase/overflow.h"           // convertNumber
#include "smbase/sm-macros.h"          // STATICDEF
#include "smbase/sm-stdint.h"          // intptr_t
#include "smbase/stringb.h"            // stringb
#include "smbase/syserr.h"             // xsyserror
#include "smbase/xassert.h"            // xassert
=======
#include "exc.h"                       // xformat, GENERIC_CATCH_{BEGIN,END}
#include "hashtbl.h"                   // HashTable
#include "overflow.h"                  // convertNumber
#include "sm-macros.h"                 // STATICDEF
#include "sm-stdint.h"                 // intptr_t
#include "stringb.h"                   // stringb
#include "syserr.h"                    // xsyserror
#include "xassert.h"                   // xassert
>>>>>>> 5b6989be

#include <fstream>                     // std::fstream, etc.

using namespace smbase;


// ----------------------- OwnerTableFlatten ---------------------------
OwnerTableFlatten::OwnerTableFlatten(bool reading)
  : ownerTable(!reading? &BFlatten::getOwnerPtrKeyFn : &BFlatten::getIntNameKeyFn,
               HashTable::lcprngHashFn,
               HashTable::pointerEqualKeyFn),
    nextUniqueName(1)
{}


OwnerTableFlatten::~OwnerTableFlatten()
{}


STATICDEF void const* OwnerTableFlatten::getOwnerPtrKeyFn(OwnerMapping *data)
{
  return data->ownerPtr;
}

STATICDEF void const* OwnerTableFlatten::getIntNameKeyFn(OwnerMapping *data)
{
  return (void const*)(intptr_t)(data->intName);
}


void OwnerTableFlatten::noteOwner(void *ownerPtr)
{
  // make a new mapping
  OwnerMapping *map = new OwnerMapping;
  map->ownerPtr = ownerPtr;
  map->intName = nextUniqueName++;

  // add it to the table
  if (writing()) {
    // index by pointer
    ownerTable.add(ownerPtr, map);
  }
  else {
    // index by int name
    ownerTable.add((void const*)(intptr_t)(map->intName), map);
  }
}


void OwnerTableFlatten::xferSerf(void *&serfPtr, bool isNullable)
{
  if (writing()) {
    xassert(isNullable || serfPtr!=NULL);

    if (serfPtr == NULL) {
      // encode as 0; the names start with 1
      writeInt32(0);
    }
    else {
      // lookup the mapping
      OwnerMapping *map = ownerTable.get(serfPtr);

      // we must have already written the owner pointer
      xassert(map != NULL);

      // write the int name
      writeInt32(map->intName);
    }
  }
  else /*reading*/ {
    // read the int name
    int name = readInt32();

    if (name == 0) {      // null
      xassert(isNullable);
      serfPtr = NULL;
    }
    else {
      // lookup the mapping
      OwnerMapping *map = ownerTable.get((void const*)(intptr_t)name);
      formatAssert(map != NULL);

      // return the pointer
      serfPtr = map->ownerPtr;
    }
  }
}


// --------------------------- I_or_OStream ----------------------------
I_or_OStream::I_or_OStream(std::istream *is)
  : m_readMode(true)
{
  m_stream.m_is = is;
}


I_or_OStream::I_or_OStream(std::ostream *os)
  : m_readMode(false)
{
  m_stream.m_os = os;
}


I_or_OStream::I_or_OStream(I_or_OStream const &obj)
{
  *this = obj;
}


I_or_OStream& I_or_OStream::operator=(I_or_OStream const &obj)
{
  m_readMode = obj.m_readMode;
  if (m_readMode) {
    m_stream.m_is = obj.m_stream.m_is;
  }
  else {
    m_stream.m_os = obj.m_stream.m_os;
  }

  return *this;
}


std::istream *I_or_OStream::is() const
{
  xassert(m_readMode);
  return m_stream.m_is;
}


std::ostream *I_or_OStream::os() const
{
  xassert(!m_readMode);
  return m_stream.m_os;
}


// -------------------------- StreamFlatten ----------------------------
StreamFlatten::StreamFlatten(I_or_OStream stream)
  : OwnerTableFlatten(stream.readMode()),
    m_stream(stream)
{}


StreamFlatten::~StreamFlatten()
{}


void StreamFlatten::xferSimple(void *var, size_t len)
{
  if (writing()) {
    // Ensure there cannot be an overflow when passing 'len' as the
    // 'count' argument to 'write'.
    static_assert(sizeof(size_t) <= sizeof(std::streamsize), "");

    m_stream.os()->write((char const*)var, len);
    if (!m_stream.os()->good()) {
      xsyserror("write");
    }
  }
  else {
    m_stream.is()->read((char*)var, len);
    if (!m_stream.is()->good()) {
      xsyserror("read");
    }
    std::streamsize ct = m_stream.is()->gcount();
    if (convertNumber<size_t>(ct) < len) {
      xformat(stringb("unexpected end of input (ct=" << ct <<
                      ", len=" << len << ")"));
    }
  }
}


// ---------------------------- BFlatten -------------------------------
// Attempt to open an ifstream or ofstream for 'fname', throwing
// XSysError if the attempt fails.
template <class T>
T *tryOpen(char const *fname)
{
  T *stream = new T(fname, std::ios::binary);
  if (stream->fail()) {
    delete stream;
    xsyserror("open", fname);
  }
  return stream;
}


BFlatten::BFlatten(char const *fname, bool r)
  : StreamFlatten(r?
      I_or_OStream(tryOpen<std::ifstream>(fname)) :
      I_or_OStream(tryOpen<std::ofstream>(fname)))
{}


BFlatten::~BFlatten()
{
  GENERIC_CATCH_BEGIN

  if (reading()) {
    delete m_stream.is();
  }
  else {
    delete m_stream.os();
  }

  GENERIC_CATCH_END
}


// EOF<|MERGE_RESOLUTION|>--- conflicted
+++ resolved
@@ -5,8 +5,7 @@
 
 #include "bflatten.h"                  // this module
 
-<<<<<<< HEAD
-#include "smbase/exc.h"                // xformat
+#include "smbase/exc.h"                // xformat, GENERIC_CATCH_{BEGIN,END}
 #include "smbase/hashtbl.h"            // HashTable
 #include "smbase/overflow.h"           // convertNumber
 #include "smbase/sm-macros.h"          // STATICDEF
@@ -14,16 +13,6 @@
 #include "smbase/stringb.h"            // stringb
 #include "smbase/syserr.h"             // xsyserror
 #include "smbase/xassert.h"            // xassert
-=======
-#include "exc.h"                       // xformat, GENERIC_CATCH_{BEGIN,END}
-#include "hashtbl.h"                   // HashTable
-#include "overflow.h"                  // convertNumber
-#include "sm-macros.h"                 // STATICDEF
-#include "sm-stdint.h"                 // intptr_t
-#include "stringb.h"                   // stringb
-#include "syserr.h"                    // xsyserror
-#include "xassert.h"                   // xassert
->>>>>>> 5b6989be
 
 #include <fstream>                     // std::fstream, etc.
 
