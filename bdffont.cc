// bdffont.cc
// Code for bdffont.h.

// See license.txt for copyright and terms of use.

#include "bdffont.h"                   // this module

<<<<<<< HEAD
#include "smbase/bit2d.h"              // Bit2d
#include "smbase/exc.h"                // xformat
#include "smbase/objcount.h"           // CHECK_OBJECT_COUNT
#include "smbase/objlist.h"            // ObjList, FOREACH_OBJLIST
#include "smbase/owner.h"              // Owner
#include "smbase/point.h"              // point
#include "smbase/str.h"                // stringBuilder
#include "smbase/stringb.h"            // stringb
#include "smbase/stringf.h"            // stringf
#include "smbase/strutil.h"            // readStringFromFile
#include "smbase/xassert.h"            // xassert

#include <cstring>                     // std::memcmp
=======
#include <utility>           // std::move

#include <string.h>          // memcmp
>>>>>>> 5b6989be

using namespace smbase;


// ---------------------- BDFFont::Property ------------------------
BDFFont::Property::Property(rostring n, int i)
  : name(n),
    isInteger(true),
    intValue(i),
    stringValue()
{}


BDFFont::Property::Property(rostring n, string s)
  : name(n),
    isInteger(false),
    intValue(0),
    stringValue(std::move(s))
{}


BDFFont::Property::~Property()
{}


// ------------------- BDFFont::GlyphMetrics ----------------------
BDFFont::GlyphMetrics::GlyphMetrics()
  : bbSize(0,0),
    bbOffset(0,0),
    sWidthX(),
    sWidthY(),
    dWidth(0,0),
    dWidthSpecified(false),
    sWidthX1(),
    sWidthY1(),
    dWidth1(0,0),
    dWidth1Specified(false),
    vVector(0,0)
{}


BDFFont::GlyphMetrics::~GlyphMetrics()
{}


// ---------------------- BDFFont::Glyph --------------------------
BDFFont::Glyph::Glyph()
  : name(),
    stdEncoding(-1),
    nonstdEncoding(-1),
    metrics(),
    bitmap(NULL)
{}


BDFFont::Glyph::~Glyph()
{
  if (bitmap) {
    delete bitmap;
  }
}


int BDFFont::Glyph::getCharacterIndex() const
{
  // The spec has text suggesting that perhaps 'name' should be
  // considered as an index, but I'm going to ignore that.

  if (stdEncoding >= 0) {
    return stdEncoding;
  }
  else {
    return nonstdEncoding;
  }
}


// -------------------------- BDFFont -----------------------------
int BDFFont::s_objectCount = 0;

CHECK_OBJECT_COUNT(BDFFont);


BDFFont::BDFFont()
  : fileFormatVersion(),
    comments(),
    contentVersion(0),
    fontName(),
    pointSize(0),
    resolution(0,0),
    metrics(),
    metricsSet(0),
    properties(),
    glyphs()
{
  s_objectCount++;
}

BDFFont::~BDFFont()
{
  s_objectCount--;
}


int BDFFont::maxValidGlyph() const
{
  int ret = glyphs.length() - 1;
  while (ret >= 0 && glyphs[ret] == NULL) {
    ret--;
  }
  return ret;
}


BDFFont::Glyph const * /*nullable*/ BDFFont::getGlyph(int charIndex) const
{
  if (0 <= charIndex &&
           charIndex < glyphs.length()) {
    return glyphs[charIndex];
  }
  else {
    // outside range of what is stored in the array
    return NULL;
  }
}


int BDFFont::glyphIndexLimit() const
{
  return glyphs.length();
}


// ------------------------- BDF parser ---------------------------
#define XFORMAT(stuff) xformat(stringb(stuff))

// Expect 'expected' to appear next, and skip it.  Otherwise,
// throw XFormat.
static void expect(char const *&p, char const *expected)
{
  char const *origP = p;
  char const *origExpected = expected;

  while (*expected != 0 && *p == *expected) {
    p++;
    expected++;
  }

  if (*expected != 0) {
    XFORMAT("expected \"" << origExpected <<
            "\", but found \"" << string(origP, p-origP) << "\"");
  }
}


// Skip any blanks and newlines.
//
// Although the spec does not say anything about tolerating blank
// lines, xmbdef creates BDF files with blank lines, so I need to
// accept them.
static void skipBlanks(char const *&p)
{
  while (*p == ' ' || *p == '\r' || *p == '\n') {
    p++;
  }
}


// Skip zero or more spaces.
void skipSpacesOpt(char const *&p)
{
  while (*p == ' ') {
    p++;
  }
}

// Skip at least one space.
static void skipSpaces(char const *&p)
{
  if (*p != ' ') {
    XFORMAT("expected a space, but found '" << *p << "'");
  }

  skipSpacesOpt(p);
}


// Read characters up to the next newline.  Skip the newline.
static string parseString(char const *&p)
{
  stringBuilder ret;
  for (; *p != 0 && *p != '\n'; p++) {
    if (*p == '\r') {
      // The spec says every line ends with CRLF, but my practical
      // expectation is I'll see plenty of files with only LF (and in
      // fact my fonts in ~/wrk/fonts have only LF).  Since the spec
      // also says that CR cannot occur inside any value, I'll just
      // skip any CR I see.
      continue;
    }

    ret << *p;
  }

  if (ret.empty()) {
    xformat("expected a string");
  }

  // skip the newline
  if (*p == '\n') {
    p++;
  }

  return ret.str();
}


// Read characters up to next space.  Skip the spaces.
static string parseWord(char const *&p)
{
  stringBuilder ret;

  for (; *p != 0 && *p != ' ' && *p != '\r' && *p != '\n'; p++) {
    ret << *p;
  }

  if (ret.empty()) {
    xformat("expected a word");
  }

  skipSpacesOpt(p);

  return ret.str();
}


// Read a decimal integer.  Skip any following spaces (but not newlines).
static int parseInteger(char const *&p)
{
  int ret = 0;
  bool neg = false;

  if (*p == '-') {
    neg = true;
    p++;
  }

  if (!( '0' <= *p && *p <= '9' )) {
    XFORMAT("expected a digit: '" << *p << "'");
  }

  for (; '0' <= *p && *p <= '9'; p++) {
    ret = ret * 10 + (*p - '0');
  }

  skipSpacesOpt(p);

  return neg? -ret : ret;
}


// Read two decimal integers as a point, x then y.
static point parsePoint(char const *&p)
{
  point ret;
  ret.x = parseInteger(p);
  ret.y = parseInteger(p);
  return ret;
}


// Skip a newline, optionally preceded by spaces.
static void skipNewline(char const *&p)
{
  while (*p == '\r' || *p == ' ') {
    p++;
  }
  if (*p != '\n') {
    xformat("expected a newline");
  }
  p++;
}


// Parse a "number" which is a decimal fractional value.  Return the
// representation string.  Skip any following spaces.
static string parseNumber(char const *&p)
{
  char const *orig = p;

  while (*p == '-' || *p == '.' || ('0' <= *p && *p <= '9')) {
    p++;
  }

  if (p == orig) {
    XFORMAT("expected a decimal value: '" << *p << "'");
  }

  string ret(orig, p-orig);

  skipSpacesOpt(p);

  return ret;
}


// If 'keyword' is a metrics attribute keyword, then parse its
// following values at 'p' into 'metrics' and return true.  Otherwise,
// return false.
static bool parseMetricsAttribute(char const *&p, rostring keyword,
                                  BDFFont::GlyphMetrics &metrics)
{
  if (keyword == "SWIDTH") {
    metrics.sWidthX = parseNumber(p);
    metrics.sWidthY = parseNumber(p);
    skipNewline(p);
    return true;
  }

  else if (keyword == "SWIDTH1") {
    metrics.sWidthX1 = parseNumber(p);
    metrics.sWidthY1 = parseNumber(p);
    skipNewline(p);
    return true;
  }

  else if (keyword == "DWIDTH") {
    metrics.dWidth = parsePoint(p);
    metrics.dWidthSpecified = true;
    skipNewline(p);
    return true;
  }

  else if (keyword == "DWIDTH1") {
    metrics.dWidth1 = parsePoint(p);
    metrics.dWidth1Specified = true;
    skipNewline(p);
    return true;
  }

  else if (keyword == "VVECTOR") {
    metrics.vVector = parsePoint(p);
    skipNewline(p);
    return true;
  }

  else {
    return false;
  }
}


// Parse a quoted string at 'p'.
static string parseQuotedString(char const *&p)
{
  expect(p, "\"");

  stringBuilder ret;

  for (;; p++) {
    if (*p == 0) {
      XFORMAT("input ended while inside quoted string");
    }

    if (*p == '\n') {
      XFORMAT("found newline in quoted string");
    }

    if (*p == '"') {
      p++;
      if (*p == '"') {
        // is an escaped double-quote
        ret << *p;
      }
      else {
        // is the end of the quoted string
        break;
      }
    }
    else {
      ret << *p;
    }
  }

  return ret;
}


// Parse 'numProps' of property lines, plus the final ENDPROPERTIES line.
static void parseProperties(char const *&p, int numProps,
                            ObjList<BDFFont::Property> &properties)
{
  for (int i=0; i < numProps; i++) {
    string name = parseWord(p);
    if (name == "ENDPROPERTIES") {
      XFORMAT("unexpected ENDPROPERTIES; only read " << i <<
              " out of " << numProps << " properties");
    }

    if (*p == '"') {
      properties.prepend(new BDFFont::Property(name, parseQuotedString(p)));
    }
    else {
      properties.prepend(new BDFFont::Property(name, parseInteger(p)));
    }
    skipNewline(p);
  }

  properties.reverse();

  string end = parseWord(p);
  if (end != "ENDPROPERTIES") {
    XFORMAT("expected ENDPROPERTIES, but got: " << end);
  }
  skipNewline(p);
}


// Parse the arguments after FONTBOUNDINGBOX or BBX.
static void parseBoundingBox(char const *&p, BDFFont::GlyphMetrics &metrics)
{
  metrics.bbSize = parsePoint(p);

  if (metrics.bbSize.x < 0 || metrics.bbSize.y < 0) {
    XFORMAT("bounding box must have non-negative dimensions, but is " <<
            metrics.bbSize);
  }

  metrics.bbOffset = parsePoint(p);

  skipNewline(p);
}


// Parse a single hex digit.
static unsigned char parseHexDigit(char const *&p)
{
  if ('0' <= *p && *p <= '9') {
    return *(p++) - '0';
  }

  if ('A' <= *p && *p <= 'F') {
    return *(p++) - 'A' + 10;
  }

  if ('a' <= *p && *p <= 'f') {
    return *(p++) - 'a' + 10;
  }

  XFORMAT("expected hex digit: '" << *p << "'");
  return 0;   // silence warning
}


// Parse the bitmap lines into 'bitmap', which already has the proper
// size.
static void parseBitmap(char const *&p, Bit2d &bitmap)
{
  // The expected length of each line of text: bitmap width rounded up
  // to nearest multiple of 8, then divided by two because each octet
  // is represented with two hex characters.
  int textLength = ((bitmap.Size().x + 7) / 8) * 2;

  for (int y=0; y < bitmap.Size().y; y++) {
    if (0==std::memcmp(p, "ENDCHAR", 7)) {
      XFORMAT("unexpected ENDCHAR after reading " << y <<
              " of " << bitmap.Size().y << " lines");
    }

    // Interpret pairs of hex bytes.
    for (int offset=0; offset < textLength; offset += 2) {
      unsigned char b1 = parseHexDigit(p);
      unsigned char b2 = parseHexDigit(p);

      // this has pixel 0 in the MSB
      unsigned char bits = (b1 << 4) | b2;

      // Check that padding bits are 0.
      if (offset * 4 + 8 > bitmap.Size().x) {
        int numPadBits = (offset * 4 + 8) - bitmap.Size().x;
        xassert(0 < numPadBits && numPadBits < 8);

        // This will have 1s where all the pad bits are.
        int padMask = ((1 << numPadBits) - 1);

        if (bits & padMask) {
          xformat(stringf("final byte 0x%02X has non-zero bits in pad mask 0x%02X",
                          bits, padMask));
        }
      }

      // flip the bits around so pixel 0 is the LSB, since
      // that is what 'bit2d::set8' wants
      bits = byteBitSwapLsbMsb(bits);

      // store it
      bitmap.set8(point(offset * 4, y), bits);
    }

    skipNewline(p);
  }
}


// Parse the attributes of 'glyph' at 'p'.
//
// 'font' is currently unused because there is a TODO below to add some
// checks against the font.
static void parseGlyph(char const *&p, BDFFont::Glyph *glyph,
                       BDFFont const & /*font*/)
{
  bool sawBBX = false;

  for (;;) {
    skipBlanks(p);
    string keyword = parseWord(p);

    try {
      if (keyword == "ENCODING") {
        glyph->stdEncoding = parseInteger(p);
        if (glyph->stdEncoding < 0) {
          if (glyph->stdEncoding != -1) {
            XFORMAT("a negative number following ENCODING must be -1, not " <<
                    glyph->stdEncoding);
          }

          glyph->nonstdEncoding = parseInteger(p);
          if (glyph->nonstdEncoding < 0) {
            XFORMAT("the non-standard encoding value must be non-negative, not " <<
                    glyph->nonstdEncoding);
          }
        }
        skipNewline(p);
      }

      else if (parseMetricsAttribute(p, keyword, glyph->metrics)) {
        // already parsed it
      }

      else if (keyword == "BBX") {
        parseBoundingBox(p, glyph->metrics);
        sawBBX = true;
      }

      else if (keyword == "BITMAP") {
        skipNewline(p);

        // The BBX must have already been specified so we know how big
        // a bitmap to make.
        if (!sawBBX) {
          XFORMAT("encountered BITMAP before BBX");
        }

        if (!glyph->metrics.bbSize.isZero()) {
          glyph->bitmap = new Bit2d(glyph->metrics.bbSize);
          parseBitmap(p, *(glyph->bitmap));
        }

        expect(p, "ENDCHAR");
        skipNewline(p);

        // Make sure we have everything.
        if (glyph->getCharacterIndex() == -1) {
          XFORMAT("missing ENCODING attribute");
        }

        // TODO: Check with METRICSSET and 'font' to make sure
        // we have all the required metrics.

        break;
      }

      else {
        XFORMAT("unknown glyph attribute \"" << keyword << "\"");
      }
    }
    catch (XBase &x) {
      x.prependContext(keyword);
      throw;
    }
  }
}


// Parse 'numChars' characters into 'font.glyphs'.
static void parseChars(char const *&p, int numChars, BDFFont &font)
{
  for (int i=0; i<numChars; i++) {
    skipBlanks(p);
    expect(p, "STARTCHAR");
    skipSpaces(p);

    // I store this in a local, in addition to 'glyph->name', so that
    // I can be sure it will be available in the exception handler
    // even after 'glyph' itself might become NULL.
    string glyphName = parseString(p);

    Owner<BDFFont::Glyph> glyph(new BDFFont::Glyph);
    glyph->name = glyphName;

    try {
      // parse attributes and store them in 'glyph'
      parseGlyph(p, glyph, font);

      // choose an index for the glyph
      int index = glyph->getCharacterIndex();
      if (index < 0) {
        XFORMAT("invalid negative index: " << index);
      }

      // test it for uniqueness
      if (BDFFont::Glyph const *other = font.getGlyph(index)) {
        XFORMAT("glyph index " << index <<
                "collides with \"" << other->name << "\"");
      }

      // put the glyph into the font
      while (font.glyphs.length() <= index) {
        font.glyphs.push(NULL);
      }
      BDFFont::Glyph const *g = font.glyphs.swapAt(index, glyph.xfr());
      xassert(g == NULL);
    }
    catch (XBase &x) {
      x.prependContext(stringb("glyph \"" << glyphName << "\""));
      throw;
    }
  }
}


// Return a string of the form "<line>:<col>" describing where 'end'
// is, if 'start' ss 1:1.
static string getLineCol(char const *start, char const *end)
{
  int line = 1;
  int col = 1;

  for (char const *p = start; p < end; p++) {
    if (*p == '\n') {
      line++;
      col = 1;
    }
    else {
      col++;
    }
  }

  return stringb(line << ":" << col);
}


void parseBDFString(BDFFont &font, char const *bdfSourceData)
{
  // pointer to next character to process
  char const *p = bdfSourceData;

  try {
    // STARTFONT should be first
    expect(p, "STARTFONT");
    skipSpaces(p);
    font.fileFormatVersion = parseString(p);

    // drop into loop reading font-wide characteristics
    for (;;) {
      skipBlanks(p);
      string keyword = parseWord(p);

      try {
        if (keyword == "COMMENT") {
          font.comments.push(parseString(p));
        }

        else if (keyword == "CONTENTVERSION") {
          font.contentVersion = parseInteger(p);
          skipNewline(p);
        }

        else if (keyword == "FONT") {
          font.fontName = parseString(p);
        }

        else if (keyword == "SIZE") {
          font.pointSize = parseInteger(p);
          font.resolution = parsePoint(p);
          skipNewline(p);
        }

        else if (keyword == "FONTBOUNDINGBOX") {
          parseBoundingBox(p, font.metrics);
        }

        else if (keyword == "METRICSSET") {
          font.metricsSet = parseInteger(p);
          if (!( 0 <= font.metricsSet && font.metricsSet <= 2 )) {
            XFORMAT("METRICSSET should be in [0,2], not " << font.metricsSet);
          }
          skipNewline(p);
        }

        else if (parseMetricsAttribute(p, keyword, font.metrics)) {
          // already parsed it
        }

        else if (keyword == "STARTPROPERTIES") {
          int numProps = parseInteger(p);
          skipNewline(p);
          parseProperties(p, numProps, font.properties);
        }

        else if (keyword == "CHARS") {
          int numChars = parseInteger(p);
          skipNewline(p);

          // Make sure we got everything we were supposed to from the
          // font-wide attributes.
          if (font.fontName.empty()) {
            xformat("missing FONT attribute");
          }
          if (font.pointSize == 0) {
            xformat("missing SIZE attribute");
          }
          if (font.metrics.bbSize.isZero()) {
            xformat("missing FONTBOUNDINGBOX attribute");
          }

          parseChars(p, numChars, font);

          skipBlanks(p);
          expect(p, "ENDFONT");
          skipNewline(p);
          break;
        }

        else {
          XFORMAT("unknown font attribute \"" << keyword << "\"");
        }
      }
      catch (XBase &x) {
        x.prependContext(keyword);
        throw;
      }
    }
  }

  catch (XBase &x) {
    x.prependContext(getLineCol(bdfSourceData, p));
    throw;
  }
}


void parseBDFFile(BDFFont &font, char const *bdfFileName)
{
  try {
    string contents = readStringFromFile(bdfFileName);
    parseBDFString(font, contents.c_str());
  }
  catch (XBase &x) {
    x.prependContext(bdfFileName);
    throw;
  }
}


#undef XFORMAT


// ------------------------ BDF writer -------------------------
// For now, always write LF, not CRLF ...
#define EOL "\n"


// Render the point as "<x> <y>", i.e., with a space.
static string writePoint(point const &p)
{
  return stringb(p.x << " " << p.y);
}


// Write SWITDH, etc., from 'metrics' to 'dest'.
static void writeMetrics(stringBuilder &dest,
                         BDFFont::GlyphMetrics const &metrics)
{
  if (!metrics.sWidthX.empty()) {
    dest << "SWIDTH " << metrics.sWidthX << " " << metrics.sWidthY << EOL;
  }

  if (metrics.hasDWidth()) {
    dest << "DWIDTH " << writePoint(metrics.dWidth) << EOL;
  }

  if (!metrics.sWidthX1.empty()) {
    dest << "SWIDTH1 " << metrics.sWidthX1 << " " << metrics.sWidthY1 << EOL;
  }

  if (metrics.dWidth1Specified) {
    dest << "DWIDTH1 " << writePoint(metrics.dWidth1) << EOL;
  }

  if (!metrics.vVector.isZero()) {
    dest << "VVECTOR " << writePoint(metrics.vVector) << EOL;
  }
}


// Write 'prop' to 'dest'.
static void writeProperty(stringBuilder &dest, BDFFont::Property const &prop)
{
  dest << prop.name << " ";

  if (prop.isInteger) {
    dest << prop.intValue;
  }
  else {
    // write out as quoted string with escaped quotes
    dest << "\"";
    for (char const *p = prop.stringValue.c_str(); *p; p++) {
      if (*p == '"') {
        dest << "\"\"";
      }
      else {
        dest << *p;
      }
    }
    dest << "\"";
  }

  dest << EOL;
}


// Write 'bitmap' to 'dest'.
static void writeBitmap(stringBuilder &dest, Bit2d const &bitmap)
{
  for (int y=0; y < bitmap.Size().y; y++) {
    for (int x=0; x < bitmap.Size().x; x += 8) {
      // should come back with 0s in padding bits
      unsigned char bits = bitmap.get8(point(x,y));

      // flip order
      bits = byteBitSwapLsbMsb(bits);

      dest << stringf("%02X", bits);
    }
    dest << EOL;
  }
}


// Write 'glyph' to 'dest'.
static void writeGlyph(stringBuilder &dest, BDFFont::Glyph const &glyph)
{
  dest << "STARTCHAR " << glyph.name << EOL;

  dest << "ENCODING " << glyph.stdEncoding;
  if (glyph.stdEncoding < 0) {
    dest << " " << glyph.nonstdEncoding;
  }
  dest << EOL;

  // Write these before BBX to match fonts/sample2.bdf.
  writeMetrics(dest, glyph.metrics);

  dest << "BBX " << writePoint(glyph.metrics.bbSize)
       << " " << writePoint(glyph.metrics.bbOffset) << EOL;

  dest << "BITMAP" << EOL;
  if (glyph.bitmap) {
    writeBitmap(dest, *(glyph.bitmap));
  }

  dest << "ENDCHAR" << EOL;
}


// I'm writing these out with LF rather than CRLF ...
void writeBDFString(stringBuilder &dest, BDFFont const &font)
{
  dest << "STARTFONT " << font.fileFormatVersion << EOL;

  for (int i=0; i < font.comments.length(); i++) {
    dest << "COMMENT " << font.comments[i] << EOL;
  }

  if (font.contentVersion) {
    dest << "CONTENTVERSION " << font.contentVersion << EOL;
  }

  dest << "FONT " << font.fontName << EOL;

  dest << "SIZE " << font.pointSize
       << " " << writePoint(font.resolution) << EOL;

  dest << "FONTBOUNDINGBOX " << writePoint(font.metrics.bbSize)
       << " " << writePoint(font.metrics.bbOffset) << EOL;

  writeMetrics(dest, font.metrics);

  dest << "METRICSSET " << font.metricsSet << EOL;

  if (font.properties.isNotEmpty()) {
    dest << "STARTPROPERTIES " << font.properties.count() << EOL;
    FOREACH_OBJLIST(BDFFont::Property, font.properties, iter) {
      writeProperty(dest, *(iter.data()));
    }
    dest << "ENDPROPERTIES" << EOL;
  }

  // Write the glyphs to an intermediate buffer so we can count
  // them in the same loop.
  stringBuilder glyphBuf;
  int glyphCount = 0;
  for (int i=0; i < font.glyphs.length(); i++) {
    BDFFont::Glyph const *glyph = font.glyphs[i];
    if (!glyph) {
      continue;
    }

    glyphCount++;
    writeGlyph(glyphBuf, *glyph);
  }

  dest << "CHARS " << glyphCount << EOL;
  dest << glyphBuf.str();
  dest << "ENDFONT" << EOL;
}


void writeBDFFile(char const *fname, BDFFont const &font)
{
  try {
    stringBuilder buf;
    writeBDFString(buf, font);
    writeStringToFile(buf.str(), fname);
  }
  catch (XBase &x) {
    x.prependContext(stringb("writing font \"" << font.fontName <<
                             "\" to file " << fname));
    throw;
  }
}


// EOF<|MERGE_RESOLUTION|>--- conflicted
+++ resolved
@@ -5,7 +5,6 @@
 
 #include "bdffont.h"                   // this module
 
-<<<<<<< HEAD
 #include "smbase/bit2d.h"              // Bit2d
 #include "smbase/exc.h"                // xformat
 #include "smbase/objcount.h"           // CHECK_OBJECT_COUNT
@@ -19,11 +18,7 @@
 #include "smbase/xassert.h"            // xassert
 
 #include <cstring>                     // std::memcmp
-=======
-#include <utility>           // std::move
-
-#include <string.h>          // memcmp
->>>>>>> 5b6989be
+#include <utility>                     // std::move
 
 using namespace smbase;
 
