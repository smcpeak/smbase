--- conflicted
+++ resolved
@@ -187,6 +187,13 @@
 bool isShellMetacharacter(CodePoint c);
 
 
+// ---------------------------- Conversions ----------------------------
+// If 'c' encodes a lowercase letter in US-ASCII, return the
+// corresponding uppercase letter code according to American English.
+// Otherwise, return 'c'.
+int convertUSASCIIToUpper(int c);
+
+
 // ------------------------------ Decoders -----------------------------
 // In contrast to the categorization functions, the decoders require
 // that the given `CodePoint` have a value.
@@ -235,15 +242,4 @@
 char encodeRadixIndicatorLetter(int radix);
 
 
-<<<<<<< HEAD
-// ---------------------------- Conversions ----------------------------
-// If 'c' encodes a lowercase letter in US-ASCII, return the
-// corresponding uppercase letter code according to American English.
-// Otherwise, return 'c'.
-int convertUSASCIIToUpper(int c);
-
-
-#endif // CODEPOINT_H
-=======
-#endif // SMBASE_CODEPOINT_H
->>>>>>> 6784ee4e
+#endif // SMBASE_CODEPOINT_H