--- conflicted
+++ resolved
@@ -1,20 +1,6 @@
 // unit-tests.cc
 // Unit test driver program.
 
-<<<<<<< HEAD
-// Most modules in smbase are tested in their own separate test
-// executables, but I would like to start consolidating them into a
-// single unit-test program.  Since the 'overflow' module, imported from
-// the 'chess' repo, already works that way, it will be the first module
-// to be tested in the combined unit test program.
-
-#include "datablok.h"                  // test_datablok
-#include "overflow.h"                  // test_overflow
-#include "parsestring.h"               // test_parsestring
-#include "sm-pp-util.h"                // test_sm_pp_util
-#include "sm-stristr.h"                // test_sm_stristr
-#include "sm-test.h"                   // ARGS_TEST_MAIN
-=======
 // The general structure is that a module called $MOD has its tests in a
 // file called $MOD-test.cc, which defines a function called
 // test_$MOD(), which is declared and called below by the 'RUN_TEST'
@@ -22,7 +8,6 @@
 
 #include "exc.h"                       // xfatal
 #include "nonport.h"                   // getMilliseconds
->>>>>>> 6784ee4e
 #include "str.h"                       // streq
 #include "strutil.h"                   // test_strutil
 
@@ -146,12 +131,7 @@
   RUN_TEST(sm_is_equal);
   RUN_TEST(sm_pp_util);
   RUN_TEST(sm_rc_ptr);
-<<<<<<< HEAD
   RUN_TEST(sm_stristr);
-  RUN_TEST(string_utils);
-  RUN_TEST(strutil);
-  RUN_TEST(vector_utils);
-=======
   RUN_TEST(sm_trace);
   RUN_TEST(sm_unique_ptr);
   RUN_TEST(smregexp);
@@ -182,7 +162,6 @@
   RUN_TEST(vector_util);
   RUN_TEST(voidlist);
   RUN_TEST(vptrmap);
->>>>>>> 6784ee4e
 
   #undef RUN_TEST
 
